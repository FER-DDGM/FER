--- conflicted
+++ resolved
@@ -14,42 +14,6 @@
 from collections import Counter
 import matplotlib.pyplot as plt
 
-<<<<<<< HEAD
-
-class YOLOEmotionTrainer:
-    def __init__(self):
-        self.emotions = ['angry', 'disgust', 'fear', 'happy', 'sad', 'surprise', 'neutral']
-        self.data_dir = "emotion_data"
-
-        # Image dimensions and sizing
-        self.img_size = 128
-        self.face_size_min = 20
-        self.face_size_max = 118
-        self.margin = 10
-
-        # Dataset limits
-        self.train_limit = 3000
-        self.val_limit = 500
-        self.test_limit = 500
-        self.train_variations = 3
-        self.val_variations = 1
-
-        # Background settings
-        self.bg_color_min = 20
-        self.bg_color_max = 235
-        self.noise_std = 15
-        self.face_alpha = 0.95
-        self.bg_objects_prob = 0.7
-        self.bg_objects_count_min = 1
-        self.bg_objects_count_max = 3
-        self.bg_object_size = 8
-        self.bg_object_radius = 4
-
-        # Augmentation settings
-        self.aug_prob = 0.3
-
-        self.augment = A.Compose([
-=======
 class ImprovedEmotionTrainer:
     def __init__(self):
         self.emotions = ['angry', 'disgust', 'fear', 'happy', 'sad', 'surprise', 'neutral']
@@ -67,7 +31,6 @@
         }
         
         self.train_augment = A.Compose([
->>>>>>> a67b6856
             A.HorizontalFlip(p=0.5),
             A.RandomBrightnessContrast(brightness_limit=0.2, contrast_limit=0.2, p=0.7),
             A.GaussNoise(var_limit=(10.0, 50.0), p=0.3),
@@ -80,122 +43,6 @@
             A.ShiftScaleRotate(shift_limit=0.1, scale_limit=0.1, rotate_limit=15, p=0.3),
             A.CoarseDropout(max_holes=8, max_height=8, max_width=8, p=0.2),
         ])
-<<<<<<< HEAD
-
-    def create_realistic_images(self, face_img, emotion_id, img_index, split):
-        images_created = []
-
-        if len(face_img.shape) == 2:
-            face_img = cv2.cvtColor(face_img, cv2.COLOR_GRAY2RGB)
-
-        num_variations = 3 if split == 'train' else 1
-
-        for var in range(num_variations):
-            bg_color = np.random.randint(20, 235, 3)
-            img = np.full((self.img_size, self.img_size, 3), bg_color, dtype=np.uint8)
-
-            noise = np.random.normal(0, 15, img.shape).astype(np.int16)
-            img = np.clip(img.astype(np.int16) + noise, 0, 255).astype(np.uint8)
-
-            face_size = random.randint(self.face_size_min, self.face_size_max)
-            margin = 50
-            center_x = random.randint(margin + face_size // 2, self.img_size - margin - face_size // 2)
-            center_y = random.randint(margin + face_size // 2, self.img_size - margin - face_size // 2)
-
-            resized_face = cv2.resize(face_img, (face_size, face_size))
-
-            if split == 'train' and random.random() > self.aug_prob:
-                augmented = self.augment(image=resized_face)
-                resized_face = augmented['image']
-
-            x1 = center_x - face_size // 2
-            y1 = center_y - face_size // 2
-            x2 = x1 + face_size
-            y2 = y1 + face_size
-
-            img[y1:y2, x1:x2] = (self.face_alpha * resized_face + (1 - self.face_alpha) * img[y1:y2, x1:x2]).astype(
-                np.uint8)
-
-            if random.random() > self.bg_objects_prob:
-                self.add_background_objects(img, (x1, y1, x2, y2))
-
-            img_name = f"img_{img_index:05d}_v{var}.jpg"
-            img_path = f"{self.data_dir}/{split}/images/{img_name}"
-            cv2.imwrite(img_path, img)
-
-            bbox_x = center_x / self.img_size
-            bbox_y = center_y / self.img_size
-            bbox_w = face_size / self.img_size
-            bbox_h = face_size / self.img_size
-
-            label_name = f"img_{img_index:05d}_v{var}.txt"
-            label_path = f"{self.data_dir}/{split}/labels/{label_name}"
-            with open(label_path, 'w') as f:
-                f.write(f"{emotion_id} {bbox_x:.6f} {bbox_y:.6f} {bbox_w:.6f} {bbox_h:.6f}\n")
-
-            images_created.append(img_path)
-
-        return images_created
-
-    def add_background_objects(self, img, face_bbox):
-        x1, y1, x2, y2 = face_bbox
-
-        for _ in range(random.randint(self.bg_objects_count_min, self.bg_objects_count_max)):
-            obj_size = self.bg_object_size * 2 - 1  # Account for radius
-            obj_x = random.randint(0, self.img_size - obj_size)
-            obj_y = random.randint(0, self.img_size - obj_size)
-
-            if (obj_x < x2 and obj_x + obj_size > x1 and obj_y < y2 and obj_y + obj_size > y1):
-                continue
-
-            color = (random.randint(0, 255), random.randint(0, 255), random.randint(0, 255))
-
-            if random.random() > 0.5:
-                cv2.rectangle(img, (obj_x, obj_y), (obj_x + self.bg_object_size, obj_y + self.bg_object_size), color,
-                              -1)
-            else:
-                cv2.circle(img, (obj_x + self.bg_object_radius, obj_y + self.bg_object_radius), self.bg_object_radius,
-                           color, -1)
-
-    def prepare_dataset(self, fer_csv_path="fer2013.csv"):
-        print("Converting dataset...")
-
-        for split in ['train', 'val', 'test']:
-            os.makedirs(f"{self.data_dir}/{split}/images", exist_ok=True)
-            os.makedirs(f"{self.data_dir}/{split}/labels", exist_ok=True)
-
-        df = pd.read_csv(fer_csv_path)
-        print(f"Total samples: {len(df)}")
-
-        train_count = val_count = test_count = 0
-        df = df.sample(frac=1).reset_index(drop=True)
-
-        for idx, row in df.iterrows():
-            emotion = int(row['emotion'])
-            pixels = np.array(row['pixels'].split(), dtype=np.uint8).reshape(48, 48)
-            usage = row['Usage'].lower()
-
-            if usage == 'training' and train_count < self.train_limit:
-                split = 'train'
-                train_count += 1
-            elif usage == 'publictest' and val_count < self.val_limit:
-                split = 'val'
-                val_count += 1
-            elif usage == 'privatetest' and test_count < self.test_limit:
-                split = 'test'
-                test_count += 1
-            else:
-                continue
-
-            self.create_realistic_images(pixels, emotion, idx, split)
-
-            if idx % 500 == 0:
-                print(f"Processed {idx} samples - Train: {train_count}, Val: {val_count}, Test: {test_count}")
-
-        print("Dataset conversion complete!")
-        print(f"Final counts - Train: {train_count * self.train_variations}, Val: {val_count}, Test: {test_count}")
-
-=======
         
         self.val_augment = A.Compose([
             A.CLAHE(clip_limit=2.0, p=0.3),
@@ -443,7 +290,6 @@
         
         return True
     
->>>>>>> a67b6856
     def create_config(self):
         """Create YOLO configuration file"""
         config = {
@@ -454,21 +300,10 @@
             'nc': 7,
             'names': self.emotions
         }
-
+        
         config_path = f"{self.data_dir}/config.yaml"
         with open(config_path, 'w') as f:
             yaml.dump(config, f)
-<<<<<<< HEAD
-
-        return config_path
-
-    def train_model(self, epochs=50, batch_size=16):
-        print("Training model...")
-
-        config_path = self.create_config()
-        model = YOLO('yolov8n.pt')
-
-=======
         
         print(f"Config file created: {config_path}")
         return config_path
@@ -485,7 +320,6 @@
         model = YOLO(model_weights)
         
         # Enhanced training parameters
->>>>>>> a67b6856
         results = model.train(
             data=config_path,
             epochs=epochs,
@@ -494,15 +328,6 @@
             device='0' if self.is_gpu_available() else 'cpu',
             name=f'emotion_yolo_v8{model_size}_improved',
             project='runs/detect',
-<<<<<<< HEAD
-
-            patience=15,
-            dropout=0.2,
-            weight_decay=0.001,
-            lr0=0.001,
-            warmup_epochs=5,
-
-=======
             resume=resume,
             
             # Optimizer
@@ -520,7 +345,6 @@
             label_smoothing=0.1,
             
             # Data augmentation (Splush splash those images to hell)
->>>>>>> a67b6856
             hsv_h=0.015,
             hsv_s=0.7,
             hsv_v=0.4,
@@ -533,14 +357,10 @@
             fliplr=0.5,
             mosaic=0.8,
             mixup=0.1,
-<<<<<<< HEAD
-
-=======
             copy_paste=0.0,
             
             # Training settings
             patience=20,
->>>>>>> a67b6856
             save=True,
             save_period=10,
             plots=True,
@@ -555,13 +375,8 @@
             pretrained=True,
             seed=42,
         )
-<<<<<<< HEAD
-
-        best_model_path = 'runs/detect/emotion_yolo_v2/weights/best.pt'
-=======
         
         best_model_path = f'runs/detect/emotion_yolo_v8{model_size}_improved/weights/best.pt'
->>>>>>> a67b6856
         return best_model_path, results
     
     @staticmethod
@@ -605,24 +420,7 @@
             except Exception as e:
                 print(f"Failed to export to {format_type}: {e}")
 
-
 def main():
-<<<<<<< HEAD
-    print("YOLO Emotion Detection Training")
-    print("=" * 40)
-
-    trainer = YOLOEmotionTrainer()
-
-    print("Preparing dataset...")
-    trainer.prepare_dataset()
-
-    epochs = int(input("Epochs (default 40): ") or "40")
-
-    print("Training...")
-    best_model, results = trainer.train_model(epochs=epochs, batch_size=16)
-
-    print(f"Training complete! Best model: {best_model}")
-=======
     print("Improved YOLO Emotion Detection Training (FER+ Dataset)")
     print("=" * 60)
     
@@ -668,8 +466,6 @@
     
     print("\nTraining pipeline complete!")
     print(f"Copy {best_model_path} to your main directory and rename it to 'best.pt'")
->>>>>>> a67b6856
-
 
 if __name__ == "__main__":
     main()